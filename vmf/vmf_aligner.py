import argparse, sys, os
# necessary for processing on cluster
sys.path.append(os.path.join(os.path.dirname(os.path.realpath(__file__)), ".."))
import datetime
from collections import Counter
from math import log, exp, pi

import numpy as np
from gensim.models import Word2Vec
from scipy.special import iv, psi

from utils.gamma_dist import GammaDist
from utils.logarithms import log_add_list
from utils.uni_slice_sampler import UnivariateSliceSampler


def read_corpus(path_to_source, path_to_target, source_embeddings):
    '''Read a parallel corpus in text format and output the corpus in numberised format. Also map the source words
    to embeddings obtained from a word2Vec model.

    :param path_to_source: Path to the source file of the corpus
    :param path_to_target: Path to the target file of the corpus
    :param source_embeddings: A gensim Word2Vec model
    :return: The numberised corpus, a map from target indeces to words, a map from source indeces to (normalised) embeddings
    and the (normalised) mean of source vectors
    '''
    source_map = dict()
    source2vec = dict()
    source_mean = 0
    target_map = {"NULL": 0}
    corpus = list()
    s_count = 1
    t_count = 1

    with open(path_to_source) as source, open(path_to_target) as target:
        for s_line in source:
            s_line = s_line.split()
            t_line = target.readline().split()
            s_sent = list()
            t_sent = [0]

            for s_word in s_line:
                if s_word not in source_map:
                    source_map[s_word] = s_count
                    vector = VMFIBM1.normalise_vector(source_embeddings[s_word])
                    source2vec[s_count] = vector
                    source_mean += vector
                    s_sent.append(s_count)
                    s_count += 1
                else:
                    s_sent.append(source_map[s_word])

            for t_word in t_line:
                if t_word not in target_map:
                    target_map[t_word] = t_count
                    t_sent.append(t_count)
                    t_count += 1
                else:
                    t_sent.append(target_map[t_word])

            corpus.append((s_sent, t_sent))

    return corpus, source2vec, target_map, (source_mean / len(source2vec))


class VMFIBM1(object):
    '''An alignment model based in IBM model 1 that uses vMF distributions to model source embeddings'''

    slice_iterations = 5

    @staticmethod
    def normalise_vector(x):
        '''Normalise a vector to unit length

        :param x: The vector
        :return: The normalised vector
        '''
        return x / np.linalg.norm(x)

    def __init__(self, dim, source2embeddings, target2words):

        self.dim = dim
        self.dim_half = dim / 2
        self.bessel = lambda x: iv(self.dim_half - 1, x)
        self.bessel_plus_1 = lambda x: iv(self.dim_half, x)
        self.log_two_pi = log(2 * pi) * self.dim_half
        self.source_embeddings = source2embeddings
        self.target_vocab = target2words
        self.target_params = list()
        self.mu_0 = np.zeros(self.dim)
        self.kappa_0 = 0
        self.target_log_normaliser = list()
        self.expected_target_means = dict()
        self.expected_target_counts = Counter()
        self.slice_sampler = UnivariateSliceSampler(GammaDist(1, 1))

    def initialise_params(self):
        # TODO work this over to get a better starting point
        self.mu_0 = np.zeros(self.dim)
        self.kappa_0 = 1
        log_norm = self.log_normaliser(1)
        for target in sorted(self.target_vocab.values()):
            # TODO initialise with source mean later on
            self.target_params.append((np.zeros(self.dim), 1))
            self.target_log_normaliser.append(log_norm)

    def align(self, corpus, out_file, format="moses"):
        '''Aligns a corpus given the current paramter estimates.

        :param corpus: The corpus to be aligned
        :param out_file: Path to the file to which the output gets written
        '''

        with open(out_file, 'w') as out:
            for s_sent, t_sent in corpus:
                # print('source = {}, target = {}'.format(s_sent, t_sent))

                links = list()
                for s_idx, s_word in enumerate(s_sent):
                    best_idx = -1
                    best_score = float('-inf')
                    for t_idx, t_word in enumerate(t_sent):
                        score = self.log_density(s_word, t_word)
                        # print('s = {},t = {}, score = {}'.format(s_idx, t_idx, score))
                        if score > best_score:
                            best_score = score
                            best_idx = t_idx

                    # TODO this is Moses style alignment. Also allow for NAACL format
                    if best_idx > 0:
                        links.append(str(s_idx) + '-' + str(best_idx - 1))

                out.write(" ".join(links) + "\n")

    def train(self, corpus, iterations):
        for iter in range(iterations):
            print("Starting iteration {} at {}".format(iter + 1, datetime.datetime.now()))
            for source_sent, target_sent in corpus:
                self.compute_expectations(source_sent, target_sent)

            self.update_params()

    def compute_expectations(self, source_sent, target_sent):
        '''Compute the expectations for one sentence pair under the current variational parameters

        :param source_sent: The numberised source sentence
        :param target_sent: The numberised target sentence
        '''
        for source in source_sent:
            embedding = self.source_embeddings[source]
            log_scores = list()
            for target in target_sent:
                log_scores.append(self.log_density(source, target))

            total = log_add_list(log_scores)
            idx = 0
            for target in target_sent:
                posterior = exp(log_scores[idx] - total)
                try:
                    self.expected_target_means[target] += embedding * posterior
                except KeyError:
                    self.expected_target_means[target] = embedding * posterior
                self.expected_target_counts[target] += posterior

    def update_params(self):
        '''Update the variational parameters and auxiliary quantities.'''

        print('Starting to udpate params at {}'.format(datetime.datetime.now()))
        sum_of_means = self.update_target_params()
        self.update_global_params(sum_of_means)

    def update_target_params(self):
        '''Update the variational parameters and auxiliary quantities of the vMFs distributions associated with
         the target types.

         :return: The sum of the newly estimated expected mean parameters
         '''

        sum_of_means = 0
        prior_ss = self.kappa_0 * self.mu_0

        for idx, params in enumerate(self.target_params):
            mu_e, kappa_e = params
            ss = self.expected_target_means[idx]
            posterior_ss = kappa_e * ss + prior_ss
            normal_ss = self.normalise_vector(posterior_ss)

            # print("mu_e = {}, kappa_e = {}, count = {}, ss = {}".format(mu_e,kappa_e,self.expected_target_counts[idx],ss))
            new_kappa, new_log_norm, avg_bessel = self.sample_concentration(mu_e, kappa_e,
                                                                            self.expected_target_counts[idx],
                                                                            ss)
            new_mean = avg_bessel * normal_ss
            sum_of_means += new_mean
            self.target_params[idx] = (new_mean, new_kappa)
            self.target_log_normaliser[idx] = new_log_norm

<<<<<<< HEAD
            # reset expectations
            self.expected_target_means[idx] = 0
            self.expected_target_counts[idx] = 0
=======
            self.expected_target_counts[idx] = 0
            self.expected_target_means[idx] = 0
>>>>>>> b8f3aa98

        return sum_of_means

    def update_global_params(self, sum_of_means):
        '''Update the global parameters through empirical Bayes (MLE on expected params)

        :param sum_of_means: The sum of the expected means of the draws from the global vMF
        '''

        # TODO check how to sample kappa_0
        self.mu_0 = self.normalise_vector(sum_of_means)
        r = np.linalg.norm(sum_of_means) / len(self.target_params)
        self.kappa_0 = (r * self.dim - r ** 3) / (1 - r ** 2)

    def sample_concentration(self, mu, kappa, num_observations, ss):
        self.slice_sampler.set_likelihood(lambda x: self.vmf_likelihood(mu, x, num_observations, ss))
        samples, average = self.slice_sampler.sample(kappa, self.slice_iterations)

        log_normaliser_samples = [self.log_normaliser(sample) for sample in samples]
        bessel_ratio_samples = [self.bessel_ratio(sample) for sample in samples]

        log_normaliser_avg = sum(log_normaliser_samples) / len(log_normaliser_samples)
        bessel_ratio_avg = sum(bessel_ratio_samples) / len(bessel_ratio_samples)

        return average, log_normaliser_avg, bessel_ratio_avg

    def bessel_ratio(self, kappa):
        return self.bessel_plus_1(kappa) / self.bessel(kappa)

    def log_density(self, source, target):
        mu, kappa = self.target_params[target]
        embedding = self.source_embeddings[source]
        # TODO precompute log-normalisers through sampling
        return self.target_log_normaliser[target] + np.dot(embedding, mu) * kappa

    def log_normaliser(self, kappa):
        '''Compute the log-normaliser of the vMF

        :param kappa: The concentration of the vMF
        :return: The value of the log-normaliser
        '''
        return log(kappa) * (self.dim_half - 1) - log(self.bessel(kappa)) - self.log_two_pi

    def vmf_likelihood(self, mu, kappa, num_observations, ss):
        '''Compute the log-likelihood of a vMF.

        :param mu: The vMF mean
        :param kappa: The vMF concentration
        :param num_observations: The number of observations drawn from the vMF
        :param ss: The sufficient statistics extracted from the data
        :return: The likelihood of the current params
        '''

        log_normaliser = self.log_normaliser(kappa) * num_observations
        exponent = kappa * np.dot(mu, ss)
        return log_normaliser + exponent

    def write_param(self, path_to_file):
        with open(path_to_file + ".means", "w") as means, open(path_to_file + ".concentration", "w") as conc:
            means.write(str(len(self.target_params)) + " " + str(self.dim) + "\n")
            # no embedding needed for NULL word
            for word, idx in self.target_vocab.items():
                params = self.target_params[idx]
                means.write(word + " " + ' '.join(map(str, params[0])) + "\n")
                conc.write(word + ' ' + str(params[1]) + "\n")

class VMFIBM1Mult(VMFIBM1):

    def __init__(self, dim, source_embeddings, target2words, dirichlet_param):
        super().__init__(dim, source_embeddings, target2words)
        self.translation_categoricals = list()
        self.expected_translation_counts = list()
        self.dirichlet_param = dirichlet_param

    def initialise_params(self):
        # TODO work this over to get a better starting point
        self.mu_0 = np.zeros(self.dim)
        self.kappa_0 = 1
        log_norm = self.log_normaliser(1)
        for _ in sorted(self.target_vocab.values()):
            # TODO initialise with source mean later on
            self.target_params.append((np.zeros(self.dim), 1))
            self.target_log_normaliser.append(log_norm)
            self.translation_categoricals.append(dict())
            self.expected_translation_counts.append(dict())

    def compute_expectations(self, source_sent, target_sent):
        '''Compute the expectations for one sentence pair under the current variational parameters

        :param source_sent: The numberised source sentence
        :param target_sent: The numberised target sentence
        '''
        for source in source_sent:
            embedding = self.source_embeddings[source]
            log_scores = list()
            for target in target_sent:
                cat_score = self.translation_categoricals[target][source] if source in self.translation_categoricals[target] else 0
                log_scores.append(cat_score)

            total = log_add_list(log_scores)
            idx = 0
            for target in target_sent:
                posterior = exp(log_scores[idx] - total)
                try:
                    self.expected_target_means[target] += embedding * posterior
                except KeyError:
                    self.expected_target_means[target] = embedding * posterior
                self.expected_target_counts[target] += posterior

                #categorical expectations
                try:
                    self.translation_categoricals[target][source] += posterior
                except KeyError:
                    self.translation_categoricals[target][source] = posterior

    def update_target_params(self):
        '''Update the variational parameters and auxiliary quantities of the vMFs distributions associated with
         the target types.

         :return: The sum of the newly estimated expected mean parameters
         '''

        sum_of_means = 0
        prior_ss = self.kappa_0 * self.mu_0

        for idx, params in enumerate(self.target_params):
            mu_e, kappa_e = params
            ss = self.expected_target_means[idx]
            posterior_ss = kappa_e * ss + prior_ss
            normal_ss = self.normalise_vector(posterior_ss)

            # print("mu_e = {}, kappa_e = {}, count = {}, ss = {}".format(mu_e,kappa_e,self.expected_target_counts[idx],ss))
            new_kappa, new_log_norm, avg_bessel = self.sample_concentration(mu_e, kappa_e,
                                                                            self.expected_target_counts[idx],
                                                                            ss)
            new_mean = avg_bessel * normal_ss
            sum_of_means += new_mean
            self.target_params[idx] = (new_mean, new_kappa)
            self.target_log_normaliser[idx] = new_log_norm

            # update categorical params
            new_params = dict()
            for s_idx, count in self.translation_categoricals[idx].items():
                new_params[s_idx] = psi(count) - psi(self.expected_target_counts[idx])
            self.translation_categoricals[idx] = new_params

            self.expected_translation_counts[idx] = dict()
            self.expected_target_counts[idx] = 0
            self.expected_target_means[idx] = 0

        return sum_of_means


def main():
    command_line_parser = argparse.ArgumentParser("This is word alignment tool that uses word vectors on the source"
                                                  "side.")
    command_line_parser.add_argument('--model', '-m', type=str, default="vmf", help="Specify the model to be used during"
                                                                                    "alignment.")
    command_line_parser.add_argument('--source', '-s', type=str, required=True,
                                     help="Path to the source side of the corpus. "
                                          "The source side should be given as text, "
                                          "with preprocessing applied as necessary.")
    command_line_parser.add_argument('--target', '-t', type=str, required=True,
                                     help="Path to the target side of the corpus. "
                                          "The target side should be given as text, "
                                          "with preprocessing applied as necessary.")
    command_line_parser.add_argument('--embeddings', '-e', type=str, required=True,
                                     help="Path to the file which stores the source "
                                          "embeddings.")
    command_line_parser.add_argument('--binary', '-b', action="store_true",
                                     help="Indicates whether the embeddings file is in word2vec "
                                          "binary or text format.")
    command_line_parser.add_argument('--iter', '-i', type=int, default=10, help="Set the number of iterations used for "
                                                                                "training.")
    command_line_parser.add_argument('--out-file', '-o', type=str, default="alignments.txt", help="Path to the file to"
                                                                                                  "which the output alignments shall be printed")

    args = vars(command_line_parser.parse_args())
    model = args["model"]

    print("Loading embeddings at {}".format(datetime.datetime.now()))
    embeddings = Word2Vec.load_word2vec_format(args["embeddings"], binary=args["binary"])

    print("Constructing corpus at {}".format(datetime.datetime.now()))
    corpus, source_map, target_map, source_mean = read_corpus(args["source"], args["target"], embeddings)
    dim = embeddings.vector_size
    iter = args["iter"]
    out_file = args["out_file"]

    aligner = VMFIBM1(dim, source_map, target_map) if model == "vmf" else VMFIBM1Mult(dim, source_map, target_map, 0.001)
    aligner.initialise_params()
    aligner.train(corpus, iter)

    print("Starting to aling at {}".format(datetime.datetime.now()))
    aligner.align(corpus, out_file)
    aligner.write_param("target")


if __name__ == "__main__":
    main()<|MERGE_RESOLUTION|>--- conflicted
+++ resolved
@@ -126,9 +126,8 @@
                             best_score = score
                             best_idx = t_idx
 
-                    # TODO this is Moses style alignment. Also allow for NAACL format
                     if best_idx > 0:
-                        links.append(str(s_idx) + '-' + str(best_idx - 1))
+                        links.append(str(s_idx) + '-' + str(best_idx))
 
                 out.write(" ".join(links) + "\n")
 
@@ -194,14 +193,8 @@
             self.target_params[idx] = (new_mean, new_kappa)
             self.target_log_normaliser[idx] = new_log_norm
 
-<<<<<<< HEAD
-            # reset expectations
-            self.expected_target_means[idx] = 0
-            self.expected_target_counts[idx] = 0
-=======
             self.expected_target_counts[idx] = 0
             self.expected_target_means[idx] = 0
->>>>>>> b8f3aa98
 
         return sum_of_means
 
